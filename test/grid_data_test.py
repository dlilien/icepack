# Copyright (C) 2017-2022 by Daniel Shapero <shapero@uw.edu> and David
# Lilien
#
# This file is part of icepack.
#
# icepack is free software: you can redistribute it and/or modify
# it under the terms of the GNU General Public License as published by
# the Free Software Foundation, either version 3 of the License, or
# (at your option) any later version.
#
# The full text of the license can be found in the file LICENSE in the
# icepack source directory or at <http://www.gnu.org/licenses/>.

import pytest
import numpy as np
import rasterio
import xarray
import firedrake
from firedrake import dx
import icepack


def test_interpolating_function():
    nx, ny = 32, 32
    mesh = firedrake.UnitSquareMesh(nx, ny)
    x = firedrake.SpatialCoordinate(mesh)
    Q = firedrake.FunctionSpace(mesh, "CG", 2)
    q = icepack.interpolate(x[0] ** 2 - x[1] ** 2, Q)
    assert abs(firedrake.assemble(q * dx)) < 1e-6


def make_rio_dataset(array, missing=-9999.0):
    ny = array.shape[0] - 1
    nx = array.shape[1] - 1
    transform = rasterio.transform.from_origin(
        west=0.0, north=1.0, xsize=1 / nx, ysize=1 / ny
    )

    memfile = rasterio.MemoryFile(ext=".tif")
    opts = {
        "driver": "GTiff",
        "count": 1,
        "width": nx + 1,
        "height": ny + 1,
        "dtype": array.dtype,
        "transform": transform,
        "nodata": missing,
    }

    with memfile.open(**opts) as dataset:
        dataset.write(array, indexes=1)
    return memfile.open()


def make_xarray_dataset(array, missing=-9999.0):
    ny = array.shape[0]
    nx = array.shape[1]
    x = np.linspace(0.0, 1.0, nx)
    y = np.linspace(0.0, 1.0, ny)
    return xarray.DataArray(array, coords=[y, x], dims=["y", "x"])


def make_dataset(array, missing, package):
    if package == "rasterio":
        return make_rio_dataset(np.flipud(array), missing)
    if package == "xarray":
        return make_xarray_dataset(array, missing)
    raise ValueError("Package must be either `rasterio` or `xarray`!")


def make_domain(nx, ny, xmin, ymin, width, height):
    mesh = firedrake.UnitSquareMesh(nx, ny, diagonal="crossed")
    x, y = firedrake.SpatialCoordinate(mesh)
    Vc = mesh.coordinates.function_space()
    expr = firedrake.as_vector((width * x + xmin, height * y + ymin))
    f = firedrake.interpolate(expr, Vc)
    mesh.coordinates.assign(f)
    return mesh


@pytest.mark.parametrize("package", ("rasterio", "xarray"))
def test_interpolating_scalar_field(package):
    n = 32
    array = np.array([[(i + j) / n for j in range(n + 1)] for i in range(n + 1)])
    missing = -9999.0
    array[0, 0] = missing
    dataset = make_dataset(array, missing, package)

    mesh = make_domain(48, 48, xmin=1 / 4, ymin=1 / 4, width=1 / 2, height=1 / 2)
    x, y = firedrake.SpatialCoordinate(mesh)
    Q = firedrake.FunctionSpace(mesh, "CG", 1)
    p = firedrake.interpolate(x + y, Q)
    q = icepack.interpolate(dataset, Q)

    assert firedrake.norm(p - q) / firedrake.norm(p) < 1e-10


<<<<<<< HEAD
def test_interpolating_scalar_field_3d():
=======
@pytest.mark.parametrize("package", ("rasterio", "xarray"))
def test_interpolating_scalar_field_3d(package):
>>>>>>> e12f87be
    n = 32
    array = np.array([[(i + j) / n for j in range(n + 1)] for i in range(n + 1)])
    missing = -9999.0
    array[0, 0] = missing
<<<<<<< HEAD
    array = np.flipud(array)
    dataset = make_rio_dataset(array, missing)
=======
    dataset = make_dataset(array, missing, package)
>>>>>>> e12f87be

    mesh2d = make_domain(48, 48, xmin=1 / 4, ymin=1 / 4, width=1 / 2, height=1 / 2)
    mesh = firedrake.ExtrudedMesh(mesh2d, layers=1)

    x, y, z = firedrake.SpatialCoordinate(mesh)
    Q = firedrake.FunctionSpace(mesh, "CG", 1, vfamily="R", vdegree=0)
    p = firedrake.interpolate(x + y, Q)
    q = icepack.interpolate(dataset, Q)

    assert firedrake.norm(p - q) / firedrake.norm(p) < 1e-10


<<<<<<< HEAD
def test_nearest_neighbor_interpolation():
=======
@pytest.mark.parametrize("package", ("rasterio", "xarray"))
def test_nearest_neighbor_interpolation(package):
>>>>>>> e12f87be
    n = 32
    array = np.array([[(i + j) / n for j in range(n + 1)] for i in range(n + 1)])
    missing = -9999.0
    array[0, 0] = missing
    dataset = make_dataset(array, missing, package)

    mesh = make_domain(48, 48, xmin=1 / 4, ymin=1 / 4, width=1 / 2, height=1 / 2)
    x, y = firedrake.SpatialCoordinate(mesh)
    Q = firedrake.FunctionSpace(mesh, "CG", 1)
    p = firedrake.interpolate(x + y, Q)
    q = icepack.interpolate(dataset, Q, method="nearest")

    relative_error = firedrake.norm(p - q) / firedrake.norm(p)
    assert (relative_error > 1e-10) and (relative_error < 1 / n)


@pytest.mark.parametrize("package", ("rasterio", "xarray"))
def test_interpolating_vector_field(package):
    n = 32
    array_vx = np.array([[(i + j) / n for j in range(n + 1)] for i in range(n + 1)])
    missing = -9999.0
    array_vx[0, 0] = missing

    array_vy = np.array([[(j - i) / n for j in range(n + 1)] for i in range(n + 1)])
    array_vy[-1, -1] = -9999.0

    vx = make_dataset(array_vx, missing, package)
    vy = make_dataset(array_vy, missing, package)

    mesh = make_domain(48, 48, xmin=1 / 4, ymin=1 / 4, width=1 / 2, height=1 / 2)
    x, y = firedrake.SpatialCoordinate(mesh)
    V = firedrake.VectorFunctionSpace(mesh, "CG", 1)
    u = firedrake.interpolate(firedrake.as_vector((x + y, x - y)), V)
    v = icepack.interpolate((vx, vy), V)

    assert firedrake.norm(u - v) / firedrake.norm(u) < 1e-10


<<<<<<< HEAD
def test_interpolating_vector_field_3d():
=======
@pytest.mark.parametrize("package", ("rasterio", "xarray"))
def test_interpolating_vector_field_3d(package):
>>>>>>> e12f87be
    n = 32
    array_vx = np.array([[(i + j) / n for j in range(n + 1)] for i in range(n + 1)])
    missing = -9999.0
    array_vx[0, 0] = missing
<<<<<<< HEAD
    array_vx = np.flipud(array_vx)

    array_vy = np.array([[(j - i) / n for j in range(n + 1)] for i in range(n + 1)])
    array_vy[-1, -1] = -9999.0
    array_vy = np.flipud(array_vy)

    vx = make_rio_dataset(array_vx, missing)
    vy = make_rio_dataset(array_vy, missing)
=======

    array_vy = np.array([[(j - i) / n for j in range(n + 1)] for i in range(n + 1)])
    array_vy[-1, -1] = -9999.0

    vx = make_dataset(array_vx, missing, package)
    vy = make_dataset(array_vy, missing, package)
>>>>>>> e12f87be

    mesh2d = make_domain(48, 48, xmin=1 / 4, ymin=1 / 4, width=1 / 2, height=1 / 2)
    mesh = firedrake.ExtrudedMesh(mesh2d, layers=1)

    x, y, z = firedrake.SpatialCoordinate(mesh)
    V = firedrake.VectorFunctionSpace(mesh, "CG", 1, dim=2, vfamily="GL", vdegree=2)
    u = firedrake.interpolate(firedrake.as_vector((x + y, x - y)), V)
    v = icepack.interpolate((vx, vy), V)

    assert firedrake.norm(u - v) / firedrake.norm(u) < 1e-10


<<<<<<< HEAD
def test_close_to_edge():
=======
@pytest.mark.parametrize("package", ("rasterio", "xarray"))
def test_close_to_edge(package):
>>>>>>> e12f87be
    n = 32
    array = np.array([[(i + j) / n for j in range(n + 1)] for i in range(n + 1)])
    missing = -9999.0
    dataset = make_dataset(array, missing, package)

    xmin, ymin = 1 / (2 * n), 3 / (4 * n)
    mesh = make_domain(48, 48, xmin=xmin, ymin=ymin, width=1 / 2, height=1 / 2)
    Q = firedrake.FunctionSpace(mesh, "CG", 1)
    q = icepack.interpolate(dataset, Q)<|MERGE_RESOLUTION|>--- conflicted
+++ resolved
@@ -95,22 +95,13 @@
     assert firedrake.norm(p - q) / firedrake.norm(p) < 1e-10
 
 
-<<<<<<< HEAD
-def test_interpolating_scalar_field_3d():
-=======
 @pytest.mark.parametrize("package", ("rasterio", "xarray"))
 def test_interpolating_scalar_field_3d(package):
->>>>>>> e12f87be
     n = 32
     array = np.array([[(i + j) / n for j in range(n + 1)] for i in range(n + 1)])
     missing = -9999.0
     array[0, 0] = missing
-<<<<<<< HEAD
-    array = np.flipud(array)
-    dataset = make_rio_dataset(array, missing)
-=======
     dataset = make_dataset(array, missing, package)
->>>>>>> e12f87be
 
     mesh2d = make_domain(48, 48, xmin=1 / 4, ymin=1 / 4, width=1 / 2, height=1 / 2)
     mesh = firedrake.ExtrudedMesh(mesh2d, layers=1)
@@ -123,12 +114,8 @@
     assert firedrake.norm(p - q) / firedrake.norm(p) < 1e-10
 
 
-<<<<<<< HEAD
-def test_nearest_neighbor_interpolation():
-=======
 @pytest.mark.parametrize("package", ("rasterio", "xarray"))
 def test_nearest_neighbor_interpolation(package):
->>>>>>> e12f87be
     n = 32
     array = np.array([[(i + j) / n for j in range(n + 1)] for i in range(n + 1)])
     missing = -9999.0
@@ -167,33 +154,18 @@
     assert firedrake.norm(u - v) / firedrake.norm(u) < 1e-10
 
 
-<<<<<<< HEAD
-def test_interpolating_vector_field_3d():
-=======
 @pytest.mark.parametrize("package", ("rasterio", "xarray"))
 def test_interpolating_vector_field_3d(package):
->>>>>>> e12f87be
     n = 32
     array_vx = np.array([[(i + j) / n for j in range(n + 1)] for i in range(n + 1)])
     missing = -9999.0
     array_vx[0, 0] = missing
-<<<<<<< HEAD
-    array_vx = np.flipud(array_vx)
-
-    array_vy = np.array([[(j - i) / n for j in range(n + 1)] for i in range(n + 1)])
-    array_vy[-1, -1] = -9999.0
-    array_vy = np.flipud(array_vy)
-
-    vx = make_rio_dataset(array_vx, missing)
-    vy = make_rio_dataset(array_vy, missing)
-=======
 
     array_vy = np.array([[(j - i) / n for j in range(n + 1)] for i in range(n + 1)])
     array_vy[-1, -1] = -9999.0
 
     vx = make_dataset(array_vx, missing, package)
     vy = make_dataset(array_vy, missing, package)
->>>>>>> e12f87be
 
     mesh2d = make_domain(48, 48, xmin=1 / 4, ymin=1 / 4, width=1 / 2, height=1 / 2)
     mesh = firedrake.ExtrudedMesh(mesh2d, layers=1)
@@ -206,12 +178,8 @@
     assert firedrake.norm(u - v) / firedrake.norm(u) < 1e-10
 
 
-<<<<<<< HEAD
-def test_close_to_edge():
-=======
 @pytest.mark.parametrize("package", ("rasterio", "xarray"))
 def test_close_to_edge(package):
->>>>>>> e12f87be
     n = 32
     array = np.array([[(i + j) / n for j in range(n + 1)] for i in range(n + 1)])
     missing = -9999.0
