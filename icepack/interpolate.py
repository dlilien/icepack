# Copyright (C) 2017-2022 by Daniel Shapero <shapero@uw.edu> and David
# Lilien
#
# This file is part of icepack.
#
# icepack is free software: you can redistribute it and/or modify
# it under the terms of the GNU General Public License as published by
# the Free Software Foundation, either version 3 of the License, or
# (at your option) any later version.
#
# The full text of the license can be found in the file LICENSE in the
# icepack source directory or at <http://www.gnu.org/licenses/>.

r"""Functions for interpolating gridded remote sensing data sets to finite
element spaces"""

from functools import singledispatch
from collections.abc import Sequence
import numpy as np
import ufl
import firedrake
import rasterio
import xarray
from scipy.interpolate import RegularGridInterpolator


@singledispatch
def _sample(dataset, X, **kwargs):
    raise TypeError(
        "Input must be a single or sequence of `rasterio.DatasetReader` or "
        "`xarray.DataArray`!"
    )


@_sample.register
def _sample_rasterio_scalar(dataset: rasterio.DatasetReader, X, **kwargs):
    xres = dataset.res[0]
    yres = dataset.res[1]
    bounds = dataset.bounds
    xmin = max(X[:, 0].min() - 3 * xres, bounds.left)
    xmax = min(X[:, 0].max() + 3 * xres, bounds.right)
    ymin = max(X[:, 1].min() - 3 * yres, bounds.bottom)
    ymax = min(X[:, 1].max() + 3 * yres, bounds.top)

    window = rasterio.windows.from_bounds(
        left=xmin,
        right=xmax,
        bottom=ymin,
        top=ymax,
        transform=dataset.transform,
    )
    window = window.round_lengths(op="ceil").round_offsets(op="floor")
    transform = rasterio.windows.transform(window, dataset.transform)

    upper_left = transform * (0, 0)
    lower_right = transform * (window.width - 1, window.height - 1)
    xs = np.linspace(upper_left[0], lower_right[0], window.width)
    ys = np.linspace(lower_right[1], upper_left[1], window.height)

<<<<<<< HEAD
    if lower_right[1] < upper_left[1]:
        ys = np.linspace(lower_right[1], upper_left[1], window.height)
        data = np.flipud(dataset.read(indexes=1, window=window, masked=True)).T
    else:
        ys = np.linspace(upper_left[1], lower_right[1], window.height)
        data = dataset.read(indexes=1, window=window, masked=True).T
=======
    data = np.flipud(dataset.read(indexes=1, window=window, masked=True)).T
    method = kwargs.get("method", "linear")
>>>>>>> e12f87be
    interpolator = RegularGridInterpolator((xs, ys), data, method=method)
    return interpolator(X, method=method)


@_sample.register
def _xarray_sample(dataset: xarray.DataArray, X, **kwargs):
    x = xarray.DataArray(X[:, 0], dims="z")
    y = xarray.DataArray(X[:, 1], dims="z")
    method = kwargs.get("method", "linear")
    return dataset.interp(x=x, y=y, method=method).to_numpy()


@_sample.register
def _sample_vector(f: Sequence, X, **kwargs):
    return np.column_stack([_sample(fi, X, **kwargs) for fi in f])


def interpolate(f, Q, **kwargs):
    r"""Interpolate an expression or a gridded data set to a function space

    Parameters
    ----------
    f : rasterio dataset or tuple of rasterio datasets
        The gridded data set for scalar fields or the tuple of gridded data
        sets for each component
    Q : firedrake.FunctionSpace
        The function space where the result will live

    Returns
    -------
    firedrake.Function
        A finite element function defined on `Q` with the same nodal values
        as the data `f`
    """
    if isinstance(f, (ufl.core.expr.Expr, firedrake.Function)):
        return firedrake.interpolate(f, Q)

    mesh = Q.mesh()
    element = Q.ufl_element()

<<<<<<< HEAD
    # Cannot take sub-elements if function is 3D scalar, otherwise shape will mismatch vertical basis
    # This attempts to distinguish if multiple subelements due to dimension or vector function
=======
    # Cannot take sub-elements if function is 3D scalar, otherwise shape will
    # mismatch vertical basis. This attempts to distinguish if multiple
    # subelements due to dimension or vector function.
>>>>>>> e12f87be
    if issubclass(type(element), firedrake.VectorElement):
        element = element.sub_elements()[0]

    V = firedrake.VectorFunctionSpace(mesh, element)
    X = firedrake.interpolate(mesh.coordinates, V).dat.data_ro[:, :2]

    q = firedrake.Function(Q)
    q.dat.data[:] = _sample(f, X, **kwargs)
    return q<|MERGE_RESOLUTION|>--- conflicted
+++ resolved
@@ -57,17 +57,8 @@
     xs = np.linspace(upper_left[0], lower_right[0], window.width)
     ys = np.linspace(lower_right[1], upper_left[1], window.height)
 
-<<<<<<< HEAD
-    if lower_right[1] < upper_left[1]:
-        ys = np.linspace(lower_right[1], upper_left[1], window.height)
-        data = np.flipud(dataset.read(indexes=1, window=window, masked=True)).T
-    else:
-        ys = np.linspace(upper_left[1], lower_right[1], window.height)
-        data = dataset.read(indexes=1, window=window, masked=True).T
-=======
     data = np.flipud(dataset.read(indexes=1, window=window, masked=True)).T
     method = kwargs.get("method", "linear")
->>>>>>> e12f87be
     interpolator = RegularGridInterpolator((xs, ys), data, method=method)
     return interpolator(X, method=method)
 
@@ -108,14 +99,9 @@
     mesh = Q.mesh()
     element = Q.ufl_element()
 
-<<<<<<< HEAD
-    # Cannot take sub-elements if function is 3D scalar, otherwise shape will mismatch vertical basis
-    # This attempts to distinguish if multiple subelements due to dimension or vector function
-=======
     # Cannot take sub-elements if function is 3D scalar, otherwise shape will
     # mismatch vertical basis. This attempts to distinguish if multiple
     # subelements due to dimension or vector function.
->>>>>>> e12f87be
     if issubclass(type(element), firedrake.VectorElement):
         element = element.sub_elements()[0]
 
